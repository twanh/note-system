--- conflicted
+++ resolved
@@ -1,12 +1,4 @@
 """Base class for modes"""
-<<<<<<< HEAD
-
-# TODO:
-# - Make the ModeOptions more ge
-
-import abc
-=======
->>>>>>> ff2d4492
 import logging
 from typing import Dict
 from typing import Generic
