--- conflicted
+++ resolved
@@ -5,17 +5,12 @@
 from typing import Sequence
 
 from notesystem.modes.base_mode import ModeOptions
-<<<<<<< HEAD
-from notesystem.modes.convert_mode import ConvertMode, ConvertModeArguments, PandocOptions
-from notesystem.modes.check_mode.check_mode import CheckMode, ALL_ERRORS
-
-=======
+from notesystem.modes.check_mode.check_mode import ALL_ERRORS
 from notesystem.modes.check_mode.check_mode import CheckMode
 from notesystem.modes.convert_mode import ConvertMode
 from notesystem.modes.convert_mode import PandocOptions
->>>>>>> ff2d4492
+# TODO: Move the creating of sub parsers to the mode
 
-# TODO: Move the creating of sub parsers to the mode
 
 def create_argparser() -> argparse.ArgumentParser:
     """Parse the command line arguments
@@ -116,7 +111,8 @@
 
     # Disable certain errors
     disable_errors_group = check_parser.add_argument_group(
-        'Disable error types', 'Using these flags you can disable checking for certain errors',
+        'Disable error types',
+        'Using these flags you can disable checking for certain errors',
     )
 
     for error in ALL_ERRORS:
